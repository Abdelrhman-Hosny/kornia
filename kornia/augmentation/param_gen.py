--- conflicted
+++ resolved
@@ -1,19 +1,11 @@
-<<<<<<< HEAD
-from typing import Tuple, List, Union, Dict, Optional
-=======
 from typing import Tuple, List, Union, Dict, Optional, cast
->>>>>>> 01ae2ff1
 
 import numpy as np
 import torch
 from torch.distributions import Uniform
 
 from kornia.geometry import pi
-<<<<<<< HEAD
-from kornia.geometry.transform.crop import _get_perspective_src, _get_perspective_dst
-=======
 from kornia.geometry.transform import get_rotation_matrix2d
->>>>>>> 01ae2ff1
 
 
 UnionType = Union[torch.Tensor, Tuple[torch.Tensor, torch.Tensor]]
@@ -137,12 +129,6 @@
     return {'batch_prob': batch_prob}
 
 
-<<<<<<< HEAD
-def _random_crop_gen(batch_size: int, input_size: Tuple[int, int], size: Tuple[int, int],
-                     resize_to: Optional[Tuple[int, int]] = None) -> Dict[str, torch.Tensor]:
-    x_diff = size[1] - input_size[1]
-    y_diff = size[0] - input_size[0]
-=======
 def _get_perspective_params(batch_size: int, width: int, height: int, distortion_scale: float
                             ) -> Tuple[torch.Tensor, torch.Tensor]:
     r"""Get parameters for ``perspective`` for a random perspective transform.
@@ -324,26 +310,11 @@
                      resize_to: Optional[Tuple[int, int]] = None) -> Dict[str, torch.Tensor]:
     x_diff = input_size[1] - size[1]
     y_diff = input_size[0] - size[0]
->>>>>>> 01ae2ff1
 
     if x_diff < 0 or y_diff < 0:
         raise ValueError("input_size %s cannot be smaller than crop size %s in any dimension."
                          % (str(input_size), str(size)))
 
-<<<<<<< HEAD
-    def _get_random_perspective_src(x_range, y_range, size):
-        x_start = np.random.randint(x_range)
-        y_start = np.random.randint(y_range)
-        return _get_perspective_src(x_start, y_start, size)
-
-    crop_src = torch.cat([ _get_random_perspective_src(x_diff, y_diff, size) for _ in range(batch_size)], dim=0)
-    if resize_to is None:
-        crop_dst = _get_perspective_dst(size)
-    else:
-        crop_dst = _get_perspective_dst(resize_to)
-
-    return {'src': crop_src, 'dst': crop_dst.repeat(batch_size, 1, 1)}
-=======
     x_start = Uniform(0, x_diff).rsample((batch_size,)).long()
     y_start = Uniform(0, y_diff).rsample((batch_size,)).long()
 
@@ -368,5 +339,4 @@
             [resize_to[0], resize_to[1]]
         ]]).repeat(batch_size, 1, 1)
 
-    return {'src': crop_src, 'dst': crop_dst}
->>>>>>> 01ae2ff1
+    return {'src': crop_src, 'dst': crop_dst}